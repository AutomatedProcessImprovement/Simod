from typing import List, Optional, Dict

import pandas as pd
from pix_framework.calendar.resource_calendar import RCalendar
from pix_framework.discovery.calendar_factory import CalendarFactory
from pix_framework.log_ids import EventLogIDs

<<<<<<< HEAD
from simod.settings.resource_model_settings import CalendarType, CalendarDiscoveryParams
from simod.simulation.parameters.calendar import Calendar, Timetable
=======
from simod.settings.temporal_settings import CalendarSettings, CalendarType
from simod.simulation.calendar_discovery.resource import full_day_schedule, working_hours_schedule
>>>>>>> 9a24587f
from simod.simulation.parameters.resource_profiles import ResourceProfile


def discover_resource_calendars_per_profile(
        event_log: pd.DataFrame,
        log_ids: EventLogIDs,
        params: CalendarDiscoveryParams,
        resource_profiles: List[ResourceProfile]
) -> Dict[str, RCalendar]:
    """
    Discover availability calendar for each resource profile in [resource_profiles]. If the
    calendar discovery type is 24/7 or 9/5, assign the corresponding calendar to each resource
    profile.

    When it is not possible to discover a resource calendar for a set of resource profiles, e.g.,
    lack of enough data, try:
     1 - Discover a single calendar for all the resource profiles with missing calendar.
     2 - If not, discover a single calendar for all the resource profiles in the log.
     3 - If not, assign the default 24/7 calendar.

    :param event_log: event log to discover the resource calendars from.
    :param log_ids: column IDs of the event log.
    :param params: parameters for the calendar discovery.
    :param resource_profiles: list of resource profiles with their ID and resources.

    :return: list of availability calendars (one per profile).
    """
    calendar_type = params.discovery_type
    if calendar_type == CalendarType.DEFAULT_24_7:
        # 24/7 calendar per resource profile
        resource_calendars = {}
        for resource_profile in resource_profiles:
            calendar_id = resource_profile.resources[0].calendar_id
            resource_calendars[calendar_id] = full_day_schedule(schedule_id=calendar_id)
    elif calendar_type == CalendarType.DEFAULT_9_5:
        # 9 to 5 calendar per resource profile
        resource_calendars = {}
        for resource_profile in resource_profiles:
            calendar_id = resource_profile.resources[0].calendar_id
            resource_calendars[calendar_id] = working_hours_schedule(schedule_id=calendar_id)
    elif calendar_type == CalendarType.UNDIFFERENTIATED:
        # Discover a resource calendar for all the resources in the log
        calendar_id = resource_profiles[0].resources[0].calendar_id
<<<<<<< HEAD
        resource_calendar = _discover_undifferentiated_resource_calendar(
            event_log,
            log_ids,
            params,
            calendar_id
        )
=======
        resource_calendar = _discover_undifferentiated_resource_calendar(event_log, log_ids, calendar_settings)
>>>>>>> 9a24587f
        # Set discovered calendar, or default 24/7 if could not discover one
        resource_calendars = {}
        if resource_calendar is not None:
            resource_calendars[calendar_id] = resource_calendar
        else:
            resource_calendars[calendar_id] = full_day_schedule(schedule_id=calendar_id)
    else:
        # Discover a resource calendar per resource profile
        resource_calendars = _discover_resource_calendars_per_profile(
            event_log,
            log_ids,
            params,
            resource_profiles
        )
    # Return discovered resource calendars
    return resource_calendars


def _discover_undifferentiated_resource_calendar(
        event_log: pd.DataFrame,
        log_ids: EventLogIDs,
<<<<<<< HEAD
        params: CalendarDiscoveryParams,
        calendar_id: str
) -> Optional[Calendar]:
=======
        calendar_settings: CalendarSettings,
) -> Optional[RCalendar]:
>>>>>>> 9a24587f
    """
    Discover one availability calendar using all the timestamps in the received event log.

    :param event_log: event log to discover the resource calendar from.
    :param log_ids: column IDs of the event log.
    :param params: parameters for the calendar discovery.
    :param calendar_id: ID to assign to the discovered calendar.

    :return: resource calendar for all the events in the received event log.
    """
    # Register each timestamp to the same profile
    calendar_factory = CalendarFactory(params.granularity)
    for _, event in event_log.iterrows():
        # Register start/end timestamps
        activity = event[log_ids.activity]
        calendar_factory.check_date_time("Undifferentiated", activity, event[log_ids.start_time])
        calendar_factory.check_date_time("Undifferentiated", activity, event[log_ids.end_time])
    # Discover weekly timetables
    discovered_timetables = calendar_factory.build_weekly_calendars(
        params.confidence,
        params.support,
        params.participation
    )
    # Return resource calendar
    return discovered_timetables.get('Undifferentiated')


def _discover_resource_calendars_per_profile(
        event_log: pd.DataFrame,
        log_ids: EventLogIDs,
        params: CalendarDiscoveryParams,
        resource_profiles: List[ResourceProfile]
) -> Dict[str, RCalendar]:
    # Revert resource profiles
    resource_to_profile = {
        resource.id: resource_profile.id
        for resource_profile in resource_profiles
        for resource in resource_profile.resources
    }
    # Create map from each resource to its assigned calendar
    resources = [
        resource
        for resource_profile in resource_profiles
        for resource in resource_profile.resources
    ]
    resource_to_calendar_id = {
        resource.id: resource.calendar_id
        for resource in resources
    }

    # --- Discover a calendar per resource profile --- #

    # Register each timestamp to its corresponding profile
    calendar_factory = CalendarFactory(params.granularity)
    for _, event in event_log.iterrows():
        # Register start/end timestamps
        profile_id = resource_to_profile[event[log_ids.resource]]
        activity = event[log_ids.activity]
        calendar_factory.check_date_time(profile_id, activity, event[log_ids.start_time])
        calendar_factory.check_date_time(profile_id, activity, event[log_ids.end_time])

    # Discover weekly timetables
    discovered_timetables = calendar_factory.build_weekly_calendars(
        params.confidence,
        params.support,
        params.participation
    )

    # Create calendar per resource profile
    resource_calendars = {}
    missing_resources = []
    for resource_id in resource_to_profile:
        if resource_id in discovered_timetables:
            resource_calendars[resource_id] = discovered_timetables[resource_id]
        else:
            missing_resources += [resource_id]

    # Check if there are resources with no calendars assigned
    if len(missing_resources) > 0:
        # Retain events performed by the resources with no calendar
        filtered_event_log = event_log[event_log[log_ids.resource].isin(missing_resources)]
        # Set common calendar id to missing resources
        calendar_id = "Grouped_resource_calendar"
        for resource in resources:
            if resource.id in missing_resources:
                resource.calendar_id = calendar_id
        # Discover one resource calendar for all of them
<<<<<<< HEAD
        resource_calendar = _discover_undifferentiated_resource_calendar(
            filtered_event_log,
            log_ids,
            params,
            calendar_id
        )
        if resource_calendar is None:
            # Could not discover calendar for the missing resources, discover calendar with the entire log
            resource_calendar = _discover_undifferentiated_resource_calendar(
                event_log,
                log_ids,
                params,
                calendar_id
            )
            if resource_calendar is None:
=======
        resource_calendar = _discover_undifferentiated_resource_calendar(filtered_event_log, log_ids, calendar_settings)
        if resource_calendar is not None:
            for resource_name in missing_resources:
                resource_calendars[resource_name] = resource_calendar
        else:
            # Could not discover calendar for the missing resources, discover calendar with the entire log
            resource_calendar = _discover_undifferentiated_resource_calendar(event_log, log_ids, calendar_settings)
            if resource_calendar is not None:
                for resource_name in missing_resources:
                    resource_calendars[resource_name] = resource_calendar
            else:
>>>>>>> 9a24587f
                # Could not discover calendar for all the resources in the log, assign default 24/7
                calendar = full_day_schedule(schedule_id=calendar_id)
                for resource_name in missing_resources:
                    resource_calendars[resource_name] = calendar

    return resource_calendars<|MERGE_RESOLUTION|>--- conflicted
+++ resolved
@@ -5,13 +5,8 @@
 from pix_framework.discovery.calendar_factory import CalendarFactory
 from pix_framework.log_ids import EventLogIDs
 
-<<<<<<< HEAD
 from simod.settings.resource_model_settings import CalendarType, CalendarDiscoveryParams
 from simod.simulation.parameters.calendar import Calendar, Timetable
-=======
-from simod.settings.temporal_settings import CalendarSettings, CalendarType
-from simod.simulation.calendar_discovery.resource import full_day_schedule, working_hours_schedule
->>>>>>> 9a24587f
 from simod.simulation.parameters.resource_profiles import ResourceProfile
 
 
@@ -28,7 +23,7 @@
 
     When it is not possible to discover a resource calendar for a set of resource profiles, e.g.,
     lack of enough data, try:
-     1 - Discover a single calendar for all the resource profiles with missing calendar.
+     1 - Discover a single calendar for all the resource profiles with missing calendar together.
      2 - If not, discover a single calendar for all the resource profiles in the log.
      3 - If not, assign the default 24/7 calendar.
 
@@ -37,34 +32,30 @@
     :param params: parameters for the calendar discovery.
     :param resource_profiles: list of resource profiles with their ID and resources.
 
-    :return: list of availability calendars (one per profile).
-    """
+    :return: dictionary of availability calendars with calendar ID as key, and corresponding
+     calendar as value (one per profile).
+    """
+    resource_calendars = {}
     calendar_type = params.discovery_type
     if calendar_type == CalendarType.DEFAULT_24_7:
         # 24/7 calendar per resource profile
-        resource_calendars = {}
         for resource_profile in resource_profiles:
             calendar_id = resource_profile.resources[0].calendar_id
             resource_calendars[calendar_id] = full_day_schedule(schedule_id=calendar_id)
     elif calendar_type == CalendarType.DEFAULT_9_5:
         # 9 to 5 calendar per resource profile
-        resource_calendars = {}
         for resource_profile in resource_profiles:
             calendar_id = resource_profile.resources[0].calendar_id
             resource_calendars[calendar_id] = working_hours_schedule(schedule_id=calendar_id)
     elif calendar_type == CalendarType.UNDIFFERENTIATED:
         # Discover a resource calendar for all the resources in the log
         calendar_id = resource_profiles[0].resources[0].calendar_id
-<<<<<<< HEAD
         resource_calendar = _discover_undifferentiated_resource_calendar(
             event_log,
             log_ids,
             params,
             calendar_id
         )
-=======
-        resource_calendar = _discover_undifferentiated_resource_calendar(event_log, log_ids, calendar_settings)
->>>>>>> 9a24587f
         # Set discovered calendar, or default 24/7 if could not discover one
         resource_calendars = {}
         if resource_calendar is not None:
@@ -86,14 +77,9 @@
 def _discover_undifferentiated_resource_calendar(
         event_log: pd.DataFrame,
         log_ids: EventLogIDs,
-<<<<<<< HEAD
         params: CalendarDiscoveryParams,
         calendar_id: str
-) -> Optional[Calendar]:
-=======
-        calendar_settings: CalendarSettings,
 ) -> Optional[RCalendar]:
->>>>>>> 9a24587f
     """
     Discover one availability calendar using all the timestamps in the received event log.
 
@@ -117,8 +103,12 @@
         params.support,
         params.participation
     )
+    # Get discovered calendar and update ID if discovered
+    undifferentiated_calendar = discovered_timetables.get("Undifferentiated")
+    if undifferentiated_calendar is not None:
+        undifferentiated_calendar.calendar_id = calendar_id
     # Return resource calendar
-    return discovered_timetables.get('Undifferentiated')
+    return undifferentiated_calendar
 
 
 def _discover_resource_calendars_per_profile(
@@ -163,13 +153,18 @@
     )
 
     # Create calendar per resource profile
-    resource_calendars = {}
     missing_resources = []
-    for resource_id in resource_to_profile:
-        if resource_id in discovered_timetables:
-            resource_calendars[resource_id] = discovered_timetables[resource_id]
+    for resource_profile in resource_profiles:
+        calendar_id = f"{resource_profile.id}_calendar"
+        discovered_calendar = discovered_timetables.get(resource_profile.id)
+        if discovered_calendar is not None:
+            discovered_calendar.calendar_id = calendar_id
+            resource_calendars[calendar_id] = discovered_calendar
+            for resource in resources:
+                if resource.id in resource_profile.resources:
+                    resource.calendar_id = calendar_id
         else:
-            missing_resources += [resource_id]
+            missing_resources += [resource.id for resource in resource_profile.resources]
 
     # Check if there are resources with no calendars assigned
     if len(missing_resources) > 0:
@@ -181,7 +176,6 @@
             if resource.id in missing_resources:
                 resource.calendar_id = calendar_id
         # Discover one resource calendar for all of them
-<<<<<<< HEAD
         resource_calendar = _discover_undifferentiated_resource_calendar(
             filtered_event_log,
             log_ids,
@@ -197,22 +191,31 @@
                 calendar_id
             )
             if resource_calendar is None:
-=======
-        resource_calendar = _discover_undifferentiated_resource_calendar(filtered_event_log, log_ids, calendar_settings)
-        if resource_calendar is not None:
-            for resource_name in missing_resources:
-                resource_calendars[resource_name] = resource_calendar
-        else:
-            # Could not discover calendar for the missing resources, discover calendar with the entire log
-            resource_calendar = _discover_undifferentiated_resource_calendar(event_log, log_ids, calendar_settings)
-            if resource_calendar is not None:
-                for resource_name in missing_resources:
-                    resource_calendars[resource_name] = resource_calendar
-            else:
->>>>>>> 9a24587f
                 # Could not discover calendar for all the resources in the log, assign default 24/7
-                calendar = full_day_schedule(schedule_id=calendar_id)
-                for resource_name in missing_resources:
-                    resource_calendars[resource_name] = calendar
-
-    return resource_calendars+                resource_calendar = full_day_schedule(schedule_id=calendar_id)
+        # Add grouped calendar to discovered resource calendars
+        resource_calendars[calendar_id] = resource_calendar
+    # Return resource calendars
+    return resource_calendars
+
+
+def full_day_schedule(schedule_id: str = '24_7_CALENDAR') -> RCalendar:
+    schedule = RCalendar(schedule_id)
+    schedule.add_calendar_item(
+        from_day="MONDAY",
+        to_day="SUNDAY",
+        begin_time="00:00:00.000",
+        end_time="23:59:59.999",
+    )
+    return schedule
+
+
+def working_hours_schedule(schedule_id: str = '9_5_CALENDAR') -> RCalendar:
+    schedule = RCalendar(schedule_id)
+    schedule.add_calendar_item(
+        from_day="MONDAY",
+        to_day="FRIDAY",
+        begin_time="09:00:00.000",
+        end_time="17:00:00.000",
+    )
+    return schedule