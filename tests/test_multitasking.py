import pytest
from pix_utils.log_ids import DEFAULT_XES_IDS

from simod.event_log.multitasking import adjust_durations
from simod.event_log.utilities import read, reformat_timestamps


@pytest.mark.integration
def test_adjust_durations_purchasing_example(entry_point):
<<<<<<< HEAD
    log_path = Path(entry_point) / "PurchasingExampleMultitasking.xes"
=======
    log_path = entry_point / 'PurchasingExampleMultitasking.csv'
>>>>>>> ab6d420f
    log, log_path_csv = read(log_path)
    result = adjust_durations(log, DEFAULT_XES_IDS, verbose=True)
    assert result is not None
<<<<<<< HEAD
    assert (
        result.iloc[0]["time:timestamp"] - result.iloc[0]["start_timestamp"]
    ).total_seconds() == 330.0
    assert (
        result.iloc[1]["time:timestamp"] - result.iloc[1]["start_timestamp"]
    ).total_seconds() == 870.0
    log_path_csv.unlink()
=======
    assert (result.iloc[0]['time:timestamp'] - result.iloc[0]['start_timestamp']).total_seconds() == 330.0
    assert (result.iloc[1]['time:timestamp'] - result.iloc[1]['start_timestamp']).total_seconds() == 870.0
>>>>>>> ab6d420f


@pytest.mark.integration
def test_adjust_durations_purchasing_example2(entry_point):
<<<<<<< HEAD
    log_path = entry_point / "PurchasingExampleMultitasking2.xes"
=======
    log_path = entry_point / 'PurchasingExampleMultitasking2.csv'
>>>>>>> ab6d420f
    log, log_path_csv = read(log_path)
    result = adjust_durations(log, DEFAULT_XES_IDS, verbose=True)
    assert result is not None
<<<<<<< HEAD
    assert (
        result.iloc[0]["time:timestamp"] - result.iloc[0]["start_timestamp"]
    ).total_seconds() == 1140.0
    assert (
        result.iloc[1]["time:timestamp"] - result.iloc[1]["start_timestamp"]
    ).total_seconds() == 600.0
    log_path_csv.unlink()
=======
    assert (result.iloc[0]['time:timestamp'] - result.iloc[0]['start_timestamp']).total_seconds() == 600.0
    assert (result.iloc[1]['time:timestamp'] - result.iloc[1]['start_timestamp']).total_seconds() == 1140.0
>>>>>>> ab6d420f


@pytest.mark.integration
def test_adjust_durations_purchasing_example3(entry_point):
    log_path = entry_point / "PurchasingExampleMultitasking3.xes"
    log, log_path_csv = read(log_path)
    result = adjust_durations(log, DEFAULT_XES_IDS, verbose=True)
    assert result is not None
<<<<<<< HEAD
    assert (
        result.iloc[0]["time:timestamp"] - result.iloc[0]["start_timestamp"]
    ).total_seconds() == 5.0
    assert (
        result.iloc[1]["time:timestamp"] - result.iloc[1]["start_timestamp"]
    ).total_seconds() == 2.5
    assert (
        result.iloc[2]["time:timestamp"] - result.iloc[2]["start_timestamp"]
    ).total_seconds() == 2.5
    log_path_csv.unlink()
=======
    assert (result.iloc[0]['time:timestamp'] - result.iloc[0]['start_timestamp']).total_seconds() == 5.0
    assert (result.iloc[1]['time:timestamp'] - result.iloc[1]['start_timestamp']).total_seconds() == 2.5
    assert (result.iloc[2]['time:timestamp'] - result.iloc[2]['start_timestamp']).total_seconds() == 2.5
>>>>>>> ab6d420f


@pytest.mark.integration
def test_adjust_durations_consulta(entry_point):
<<<<<<< HEAD
    log_path = entry_point / "ConsultaDataMining201618.xes"
=======
    log_path = entry_point / 'ConsultaDataMining201618.csv'
>>>>>>> ab6d420f
    log, log_path_csv = read(log_path)
    result = adjust_durations(log, DEFAULT_XES_IDS, verbose=False)
    assert result is not None


def test_reformat_timestamps(entry_point):
    log_path = entry_point / "PurchasingExample_Timestamps.xes"
    output_path = log_path.with_name(log_path.stem + "_Reformatted.xes")
    reformat_timestamps(log_path, output_path)
    assert output_path.exists()
    output_path.unlink()<|MERGE_RESOLUTION|>--- conflicted
+++ resolved
@@ -7,50 +7,30 @@
 
 @pytest.mark.integration
 def test_adjust_durations_purchasing_example(entry_point):
-<<<<<<< HEAD
-    log_path = Path(entry_point) / "PurchasingExampleMultitasking.xes"
-=======
-    log_path = entry_point / 'PurchasingExampleMultitasking.csv'
->>>>>>> ab6d420f
+    log_path = entry_point / "PurchasingExampleMultitasking.csv"
     log, log_path_csv = read(log_path)
     result = adjust_durations(log, DEFAULT_XES_IDS, verbose=True)
     assert result is not None
-<<<<<<< HEAD
     assert (
         result.iloc[0]["time:timestamp"] - result.iloc[0]["start_timestamp"]
     ).total_seconds() == 330.0
     assert (
         result.iloc[1]["time:timestamp"] - result.iloc[1]["start_timestamp"]
     ).total_seconds() == 870.0
-    log_path_csv.unlink()
-=======
-    assert (result.iloc[0]['time:timestamp'] - result.iloc[0]['start_timestamp']).total_seconds() == 330.0
-    assert (result.iloc[1]['time:timestamp'] - result.iloc[1]['start_timestamp']).total_seconds() == 870.0
->>>>>>> ab6d420f
 
 
 @pytest.mark.integration
 def test_adjust_durations_purchasing_example2(entry_point):
-<<<<<<< HEAD
-    log_path = entry_point / "PurchasingExampleMultitasking2.xes"
-=======
-    log_path = entry_point / 'PurchasingExampleMultitasking2.csv'
->>>>>>> ab6d420f
+    log_path = entry_point / "PurchasingExampleMultitasking2.csv"
     log, log_path_csv = read(log_path)
     result = adjust_durations(log, DEFAULT_XES_IDS, verbose=True)
     assert result is not None
-<<<<<<< HEAD
     assert (
         result.iloc[0]["time:timestamp"] - result.iloc[0]["start_timestamp"]
-    ).total_seconds() == 1140.0
+    ).total_seconds() == 600.0
     assert (
         result.iloc[1]["time:timestamp"] - result.iloc[1]["start_timestamp"]
-    ).total_seconds() == 600.0
-    log_path_csv.unlink()
-=======
-    assert (result.iloc[0]['time:timestamp'] - result.iloc[0]['start_timestamp']).total_seconds() == 600.0
-    assert (result.iloc[1]['time:timestamp'] - result.iloc[1]['start_timestamp']).total_seconds() == 1140.0
->>>>>>> ab6d420f
+    ).total_seconds() == 1140.0
 
 
 @pytest.mark.integration
@@ -59,7 +39,6 @@
     log, log_path_csv = read(log_path)
     result = adjust_durations(log, DEFAULT_XES_IDS, verbose=True)
     assert result is not None
-<<<<<<< HEAD
     assert (
         result.iloc[0]["time:timestamp"] - result.iloc[0]["start_timestamp"]
     ).total_seconds() == 5.0
@@ -69,21 +48,11 @@
     assert (
         result.iloc[2]["time:timestamp"] - result.iloc[2]["start_timestamp"]
     ).total_seconds() == 2.5
-    log_path_csv.unlink()
-=======
-    assert (result.iloc[0]['time:timestamp'] - result.iloc[0]['start_timestamp']).total_seconds() == 5.0
-    assert (result.iloc[1]['time:timestamp'] - result.iloc[1]['start_timestamp']).total_seconds() == 2.5
-    assert (result.iloc[2]['time:timestamp'] - result.iloc[2]['start_timestamp']).total_seconds() == 2.5
->>>>>>> ab6d420f
 
 
 @pytest.mark.integration
 def test_adjust_durations_consulta(entry_point):
-<<<<<<< HEAD
-    log_path = entry_point / "ConsultaDataMining201618.xes"
-=======
-    log_path = entry_point / 'ConsultaDataMining201618.csv'
->>>>>>> ab6d420f
+    log_path = entry_point / "ConsultaDataMining201618.csv"
     log, log_path_csv = read(log_path)
     result = adjust_durations(log, DEFAULT_XES_IDS, verbose=False)
     assert result is not None
