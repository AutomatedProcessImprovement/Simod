--- conflicted
+++ resolved
@@ -4,17 +4,12 @@
 from pix_framework.input import read_csv_log
 from pix_framework.log_ids import APROMORE_LOG_IDS
 
-<<<<<<< HEAD
 from simod.settings.resource_model_settings import CalendarDiscoveryParams
 from simod.simulation.parameters.calendar import Calendar
 from simod.simulation.parameters.case_arrival_model import discover_case_arrival_calendar
 from simod.simulation.parameters.resource_calendars import _discover_undifferentiated_resource_calendar, \
     _discover_resource_calendars_per_profile
 from simod.simulation.parameters.resource_profiles import discover_pool_resource_profiles, discover_differentiated_resource_profiles
-=======
-from simod.simulation.calendar_discovery.resource import discover_undifferentiated, discover_per_resource_pool, \
-    discover_per_resource
->>>>>>> 9a24587f
 
 
 @pytest.mark.integration
@@ -38,7 +33,6 @@
     log_ids = APROMORE_LOG_IDS
     # Read event log
     log = read_csv_log(log_path, log_ids)
-<<<<<<< HEAD
     # Discover resource calendar
     result = _discover_undifferentiated_resource_calendar(
         event_log=log,
@@ -51,14 +45,6 @@
     assert type(result) is Calendar
     assert result.id == "Undifferentiated_test"
     assert len(result.timetables) > 0
-=======
-    # Discover arrival calendar
-    result = discover_undifferentiated(log, log_ids)
-
-    assert result
-    assert type(list(result.items())[0][1]) is RCalendar
-    assert len(list(result.items())[0][1].to_json()) > 0
->>>>>>> 9a24587f
 
 
 @pytest.mark.integration
@@ -68,7 +54,6 @@
     log_ids = APROMORE_LOG_IDS
     # Read event log
     log = read_csv_log(log_path, log_ids)
-<<<<<<< HEAD
     # Discover resource calendar
     result = _discover_resource_calendars_per_profile(
         event_log=log,
@@ -79,10 +64,6 @@
             log_ids=log_ids
         )
     )
-=======
-    # Discover arrival calendar
-    result = discover_per_resource_pool(log, log_ids)
->>>>>>> 9a24587f
 
     assert result
     assert len(result) > 0
@@ -96,7 +77,6 @@
     log_ids = APROMORE_LOG_IDS
     # Read event log
     log = read_csv_log(log_path, log_ids)
-<<<<<<< HEAD
     # Discover resource calendar
     result = _discover_resource_calendars_per_profile(
         event_log=log,
@@ -107,11 +87,7 @@
             log_ids=log_ids
         )
     )
-=======
-    # Discover arrival calendar
-    result = discover_per_resource(log, log_ids)
->>>>>>> 9a24587f
 
     assert result
     assert len(result) > 0
-    assert len(result['John-000001'].to_json()) > 0+    assert len(result[0].timetables) > 0