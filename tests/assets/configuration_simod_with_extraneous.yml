version: 4
common:
  train_log_path: LoanApp_simplified.csv.gz
  discover_case_attributes: true
  log_ids:
<<<<<<< HEAD
    case: "case:concept:name"
    activity: "concept:name"
    resource: "org:resource"
    start_time: "start_timestamp"
    end_time: "time:timestamp"
=======
    case: case:concept:name
    activity: concept:name
    resource: org:resource
    start_time: start_timestamp
    end_time: time:timestamp
    enabled_time: enabled_time
>>>>>>> 45f1edbc
preprocessing:
  multitasking: false
control_flow:
  optimization_metric: n_gram_distance
  num_iterations: 3
  num_evaluations_per_iteration: 3
  discovery_algorithm: sm1
  epsilon:
    - 0.0
    - 1.0
  eta:
    - 0.0
    - 1.0
  replace_or_joins:
    - true
    - false
  prioritize_parallelism:
    - true
    - false
  gateway_probabilities:
    - discovery
    - equiprobable
resource_model:
  optimization_metric: absolute_hourly_emd
  num_iterations: 3
  num_evaluations_per_iteration: 3
  resource_profiles:
    discovery_type: pool
    granularity: 60
    confidence:
      - 0.5
      - 0.85
    support:
      - 0.01
      - 0.3
    participation: 0.4
extraneous_activity_delays:
  optimization_metric: relative_emd
  num_iterations: 1 # Direct discovery, no optimization<|MERGE_RESOLUTION|>--- conflicted
+++ resolved
@@ -3,20 +3,12 @@
   train_log_path: LoanApp_simplified.csv.gz
   discover_case_attributes: true
   log_ids:
-<<<<<<< HEAD
-    case: "case:concept:name"
-    activity: "concept:name"
-    resource: "org:resource"
-    start_time: "start_timestamp"
-    end_time: "time:timestamp"
-=======
     case: case:concept:name
     activity: concept:name
     resource: org:resource
     start_time: start_timestamp
     end_time: time:timestamp
     enabled_time: enabled_time
->>>>>>> 45f1edbc
 preprocessing:
   multitasking: false
 control_flow:
