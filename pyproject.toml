--- conflicted
+++ resolved
@@ -4,11 +4,7 @@
 
 [tool.poetry]
 name = "simod"
-<<<<<<< HEAD
-version = "3.5.19"
-=======
 version = "3.5.23"
->>>>>>> 2cb0b906
 authors = ["Manuel Camargo", "Ihar Suvorau", "David Chapela"]
 description = "Simod is a Python tool for automated discovery of business process simulation models from event logs."
 
