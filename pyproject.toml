--- conflicted
+++ resolved
@@ -4,11 +4,7 @@
 
 [tool.poetry]
 name = "simod"
-<<<<<<< HEAD
-version = "3.5.4"
-=======
 version = "3.5.2"
->>>>>>> b6bb76b6
 authors = ["Manuel Camargo", "Ihar Suvorau", "David Chapela"]
 description = "Simod is a Python tool for automated discovery of business process simulation models from event logs."
 
@@ -16,29 +12,28 @@
 python = "^3.9,<3.12"
 click = "^8.1.3"
 hyperopt = "^0.2.7"
+jellyfish = "^0.11"
 lxml = "^4.9.1"
-<<<<<<< HEAD
-=======
 matplotlib = "^3.6.0"
->>>>>>> b6bb76b6
 networkx = "^3.1"
 numpy = "^1.23.4"
 pandas = "^2"
 pendulum = "^2.1.2"
 pydantic = "^1.10.3"
+python-dotenv = "^0.21.0"
+python-multipart = "^0.0.5"
+pytz = "^2023.3"
 PyYAML = "^6.0"
+requests = "^2.28.2"
+scipy = "^1.9.2"
+statistics = "^1.0.3.5"
+tqdm = "^4.64.1"
 xmltodict = "^0.13.0"
-prosimos = "^1.2.4"
+prosimos = { git = "https://github.com/AutomatedProcessImprovement/Prosimos.git", branch = "main" }
 extraneous-activity-delays = { git = "https://github.com/AutomatedProcessImprovement/extraneous-activity-delays.git" }
-<<<<<<< HEAD
-openxes-cli-py = "^0.1"
-pix-framework = "^0.8.8"
-start-time-estimator = "^1.10"
-=======
 openxes-cli-py = "^0.1.14"
 pix-framework = "^0.8.8"
 start-time-estimator = "^1.10.9"
->>>>>>> b6bb76b6
 log-distance-measures = "^1.0.2"
 
 [tool.poetry.group.dev.dependencies]
