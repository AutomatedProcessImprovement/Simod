--- conflicted
+++ resolved
@@ -1,20 +1,5 @@
 version: 4
 common:
-<<<<<<< HEAD
-  log_path: resources/event_logs/PurchasingExample.xes
-  log_ids:
-    case: case:concept:name
-    activity: concept:name
-    resource: org:resource
-    start_time: start_timestamp
-    end_time: time:timestamp
-  repetitions: 1
-  evaluation_metrics:
-    - dl
-    - absolute_hourly_emd
-    - cycle_time_emd
-    - circadian_emd
-=======
   train_log_path: resources/event_logs/LoanApp_simplified_train.csv
   test_log_path: resources/event_logs/LoanApp_simplified_test.csv
   # model_path: resources/models/LoanApp_simplified.bpmn  # Uncomment to use this BPMN model as process model
@@ -34,7 +19,6 @@
     end_time: End_Time
     enabled_time: Enabled_Time
   clean_intermediate_files: false
->>>>>>> 2cb0b906
 preprocessing:
   multitasking: false  # Reassign activity durations when happening in multitasking.
   enable_time_concurrency_threshold: 0.5  # Concurrency threshold for the enabled time computation.
@@ -42,14 +26,6 @@
   concurrency_l2l: 0.9  # the start time is missing in the train event log. Using the Heuristics Miner
   concurrency_l1l: 0.9  # concurrency oracle.
 control_flow:
-<<<<<<< HEAD
-  optimization_metric: dl
-  max_evaluations: 1
-  mining_algorithm: sm3
-  concurrency:
-    - 0.0
-    - 1.0
-=======
   optimization_metric: n_gram_distance
   num_iterations: 10  # Number of iterations to run the hyper-optimization process for control-flow discovery
   num_evaluations_per_iteration: 5  # Number of times to evaluate each iteration (using the mean of all of them)
@@ -57,18 +33,12 @@
     - equiprobable
     - discovery
   discovery_algorithm: sm3  # Process model discovery algorithm: sm2 (Split Miner v2) or sm3 (Split Miner v3)
->>>>>>> 2cb0b906
   epsilon:
     - 0.0
     - 1.0
   eta:
     - 0.0
     - 1.0
-<<<<<<< HEAD
-  gateway_probabilities:
-    - discovery
-=======
->>>>>>> 2cb0b906
   replace_or_joins:
     - true
     - false
@@ -76,18 +46,11 @@
     - true
     - false
 resource_model:
-<<<<<<< HEAD
-  optimization_metric: absolute_hourly_emd
-  max_evaluations: 1
-  resource_profiles:
-    discovery_type: differentiated
-=======
   optimization_metric: circadian_event_distribution
   num_iterations: 10  # Number of iterations to run the hyper-optimization process for control-flow discovery
   num_evaluations_per_iteration: 5  # Number of times to evaluate each iteration (using the mean of all of them)
   resource_profiles:
     discovery_type: differentiated  # Resource discovery type (undifferentiated, pooled, or differentiated)
->>>>>>> 2cb0b906
     granularity:
       - 15
       - 60
@@ -99,11 +62,6 @@
       - 0.3
     participation: 0.4
 extraneous_activity_delays:
-<<<<<<< HEAD
-  optimization_metric: absolute_emd
-  num_iterations: 1
-=======
   optimization_metric: relative_event_distribution
   num_iterations: 1  # Number of iterations of the optimization process (if 1, direct discovery without optimization)
-  num_evaluations_per_iteration: 3  # Number of times to evaluate each iteration (using the mean of all of them)
->>>>>>> 2cb0b906
+  num_evaluations_per_iteration: 3  # Number of times to evaluate each iteration (using the mean of all of them)