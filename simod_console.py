# -*- coding: utf-8 -*-
"""
Created on Wed Oct 23 21:25:10 2019

@author: Manuel Camargo
"""
import os
import sys
import getopt
import simod as sim

from support_modules import support as sup

# =============================================================================
# Main function
# =============================================================================


def main(argv):
    # TODO: https://stats.stackexchange.com/questions/798/calculating-optimal-number-of-bins-in-a-histogram
    # Revisar como determinar de forma automatica el numero de bins, esto puede ayudar a ajustar mas rapido y mejor los datos
    settings = dict()
    args = dict()
    # Similarity btw the resources profile execution (Song e.t. all)
    settings['rp_similarity'] = 0.5
    settings = define_general_settings(settings)
<<<<<<< HEAD
    # Exec mode 'single', 'optimizer'
    settings['exec_mode'] = 'single'
    # Parameters setting manual or catched by console for batch operations
=======
    # Exec mode 'single', 'optimizer', 'tasks_optimizer'
    settings['exec_mode'] = 'tasks_optimizer'
    # Parameters setting manual fixed or catched by console for batch operations
>>>>>>> cb7d8361
    if not argv:
        # Event-log filename
        settings['file'] = 'PurchasingExample.xes.gz'
        settings['repetitions'] = 1
        settings['simulation'] = True
        if settings['exec_mode'] == 'single':
            # Splitminer settings [0..1]
            settings['epsilon'] = 0.5
            settings['eta'] = 0.3
            # 'removal', 'replacement', 'repairment'
            settings['alg_manag'] = 'repairment'
<<<<<<< HEAD
            # Processing time definition method:
            # 'manual', 'automatic', 'semi-automatic', 'apx'
            settings['pdef_method'] = 'automatic'
=======
            # Processing time definition method: 'manual', 'automatic', 'semi-automatic'
            settings['pdef_method'] = 'manual'
>>>>>>> cb7d8361
            # Single Execution
            # sim.single_exec(settings)
            sim.pipe_line_execution(settings)
        elif settings['exec_mode'] == 'optimizer':
            args['epsilon'] = [0.0, 1.0]
            args['eta'] = [0.0, 1.0]
            args['max_eval'] = 2
            settings['temp_file'] = sup.file_id(prefix='OP_')
            settings['pdef_method'] = 'automatic'
            # Execute optimizer
            if not os.path.exists(os.path.join('outputs',
                                               settings['temp_file'])):
                open(os.path.join('outputs',
                                  settings['temp_file']), 'w').close()
                sim.hyper_execution(settings, args)
        elif settings['exec_mode'] == 'tasks_optimizer':
            # Splitminer settings [0..1]   
            settings['epsilon'] = 0.5
            settings['eta'] = 0.3
            # 'removal', 'replacement', 'repairment'
            settings['alg_manag'] = 'repairment'
            # Processing time definition method: 'apx'
            settings['pdef_method'] = 'apx'
            args['max_eval'] = 2
            settings['temp_file'] = sup.file_id(prefix='TS_')
            # Execute optimizer
            if not os.path.exists(os.path.join('outputs', settings['temp_file'])):
                open(os.path.join('outputs', settings['temp_file']), 'w').close()
                sim.task_hyper_execution(settings, args)
    else:
        # Catch parameters by console
        try:
            opts, _ = getopt.getopt(argv, "hf:e:n:m:r:",
                                    ['eventlog=', "epsilon=", "eta=",
                                     "alg_manag=", "repetitions="])
            for opt, arg in opts:
                key = catch_parameter(opt)
                if key in ['epsilon', 'eta']:
                    settings[key] = float(arg)
                elif key == 'repetitions':
                    settings[key] = int(arg)
                else:
                    settings[key] = arg
        except getopt.GetoptError:
            print('Invalid option')
            sys.exit(2)
        settings['simulation'] = True
        sim.single_exec(settings)
# =============================================================================
# Support
# =============================================================================


def catch_parameter(opt):
    """Change the captured parameters names"""
    switch = {'-h': 'help', '-f': 'file', '-e': 'epsilon',
              '-n': 'eta', '-m': 'alg_manag', '-r': 'repetitions'}
    try:
        return switch[opt]
    except Exception as e:
        print(e.message)
        raise Exception('Invalid option ' + opt)


def define_general_settings(settings):
    """ Sets the app general settings"""
    column_names = {'Case ID': 'caseid', 'Activity': 'task',
                    'lifecycle:transition': 'event_type', 'Resource': 'user'}
    # Event-log reading options
    settings['read_options'] = {'timeformat': '%Y-%m-%dT%H:%M:%S.%f',
<<<<<<< HEAD
                                'column_names': column_names,
                                'one_timestamp': False,
                                'reorder': False,
                                'filter_d_attrib': True,
                                'ns_include': True}
=======
                                'column_names':column_names,
                                'one_timestamp': True,
                                'reorder':False,
                                'filter_d_attrib':True,
                                'ns_include':True}
>>>>>>> cb7d8361
    # Folders structure
    settings['input'] = 'inputs'
    settings['output'] = os.path.join('outputs', sup.folder_id())
    # External tools routes
    settings['miner_path'] = os.path.join('external_tools',
                                          'splitminer',
                                          'splitminer.jar')
    settings['bimp_path'] = os.path.join('external_tools',
                                         'bimp',
                                         'qbp-simulator-engine.jar')
    settings['align_path'] = os.path.join('external_tools',
                                          'proconformance',
                                          'ProConformance2.jar')
    settings['aligninfo'] = os.path.join(settings['output'],
                                         'CaseTypeAlignmentResults.csv')
    settings['aligntype'] = os.path.join(settings['output'],
                                         'AlignmentStatistics.csv')
    return settings


if __name__ == "__main__":
    main(sys.argv[1:])<|MERGE_RESOLUTION|>--- conflicted
+++ resolved
@@ -24,15 +24,9 @@
     # Similarity btw the resources profile execution (Song e.t. all)
     settings['rp_similarity'] = 0.5
     settings = define_general_settings(settings)
-<<<<<<< HEAD
-    # Exec mode 'single', 'optimizer'
-    settings['exec_mode'] = 'single'
-    # Parameters setting manual or catched by console for batch operations
-=======
     # Exec mode 'single', 'optimizer', 'tasks_optimizer'
     settings['exec_mode'] = 'tasks_optimizer'
     # Parameters setting manual fixed or catched by console for batch operations
->>>>>>> cb7d8361
     if not argv:
         # Event-log filename
         settings['file'] = 'PurchasingExample.xes.gz'
@@ -44,14 +38,8 @@
             settings['eta'] = 0.3
             # 'removal', 'replacement', 'repairment'
             settings['alg_manag'] = 'repairment'
-<<<<<<< HEAD
-            # Processing time definition method:
-            # 'manual', 'automatic', 'semi-automatic', 'apx'
-            settings['pdef_method'] = 'automatic'
-=======
             # Processing time definition method: 'manual', 'automatic', 'semi-automatic'
             settings['pdef_method'] = 'manual'
->>>>>>> cb7d8361
             # Single Execution
             # sim.single_exec(settings)
             sim.pipe_line_execution(settings)
@@ -68,7 +56,7 @@
                                   settings['temp_file']), 'w').close()
                 sim.hyper_execution(settings, args)
         elif settings['exec_mode'] == 'tasks_optimizer':
-            # Splitminer settings [0..1]   
+            # Splitminer settings [0..1]
             settings['epsilon'] = 0.5
             settings['eta'] = 0.3
             # 'removal', 'replacement', 'repairment'
@@ -122,19 +110,11 @@
                     'lifecycle:transition': 'event_type', 'Resource': 'user'}
     # Event-log reading options
     settings['read_options'] = {'timeformat': '%Y-%m-%dT%H:%M:%S.%f',
-<<<<<<< HEAD
                                 'column_names': column_names,
                                 'one_timestamp': False,
                                 'reorder': False,
                                 'filter_d_attrib': True,
                                 'ns_include': True}
-=======
-                                'column_names':column_names,
-                                'one_timestamp': True,
-                                'reorder':False,
-                                'filter_d_attrib':True,
-                                'ns_include':True}
->>>>>>> cb7d8361
     # Folders structure
     settings['input'] = 'inputs'
     settings['output'] = os.path.join('outputs', sup.folder_id())
