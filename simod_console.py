--- conflicted
+++ resolved
@@ -62,17 +62,10 @@
             settings['epsilon'] = 0.284143325437484
             settings['eta'] = 0.987998779416604
             # 'removal', 'replacement', 'repair'
-<<<<<<< HEAD
-            settings['alg_manag'] = 'repair'
-            # Processing time definition method: 'apx'
-            settings['pdef_method'] = 'apx'
-            args['max_eval'] = 30
-=======
             settings['alg_manag'] = 'removal'
             # Processing time definition method: 'apx' or 'apx_percentage'
             settings['pdef_method'] = 'apx_percentage'
             args['max_eval'] = 5
->>>>>>> c0a8b14a
             settings['temp_file'] = sup.file_id(prefix='TS_')
             # Execute optimizer
             if not os.path.exists(os.path.join('outputs',
