--- conflicted
+++ resolved
@@ -69,46 +69,6 @@
             simod = sim.Simod(settings)
             simod.execute_pipeline(settings['exec_mode'])
         elif settings['exec_mode'] == 'optimizer':
-<<<<<<< HEAD
-            args['max_eval'] = 2
-            # calendar methods 'default', 'discovered'
-            settings['calendar_method'] = 'global'
-            if settings['calendar_method'] == 'discovered':
-                # gateways probabilities 'discovery', 'random', 'equiprobable'
-                settings['gate_management'] = 'discovery'
-                # Similarity btw the resources profile execution (Song e.t. all)
-                settings['rp_similarity'] = 0.672644226
-                # Splitminer settings [0..1] default epsilon = 0.1, eta = 0.4
-                settings['concurrency'] = 0.601063585
-                # 'removal', 'replacement', 'repair'
-                settings['alg_manag'] = 'repair'
-                args['res_sup_dis'] = [0.01, 0.3]  # [0..1]
-                args['res_con_dis'] = [50, 85]  # [50..85]
-                args['res_sup_pool'] = [0.01, 0.3]  # [0..1]
-                args['res_con_pool'] = [1, 20]  # [50..85]
-                settings['arr_cal_met'] = 'discovered'
-                args['arr_support'] = [0.01, 0.1]  # [0..1]
-                args['arr_confidence'] = [10, 30]  # [50..85]
-            elif settings['calendar_method'] == 'global':
-                args['concurrency'] = [0.0, 1.0]
-                # Similarity btw the resources profile execution (Song e.t. all)
-                args['rp_similarity'] = [0.5, 0.9]
-                args['gate_management'] = ['discovery', 'random', 'equiprobable']
-                args['res_sup_dis'] = [0.01, 0.3]  # [0..1]
-                args['res_con_dis'] = [50, 85]  # [50..85]
-                settings['arr_cal_met'] = 'discovered'
-                args['arr_support'] = [0.01, 0.1]  # [0..1]
-                args['arr_confidence'] = [10, 30]  # [50..85]
-            else:
-                args['concurrency'] = [0.0, 1.0]
-                # Similarity btw the resources profile execution (Song e.t. all)
-                args['rp_similarity'] = [0.5, 0.9]
-                args['gate_management'] = ['discovery', 'random', 'equiprobable']
-                settings['res_cal_met'] = 'default'
-                settings['res_dtype'] = '247'  # 'LV917', '247'
-                settings['arr_cal_met'] = 'default'
-                settings['arr_dtype'] = '247'  # 'LV917', '247'
-=======
             args['max_eval'] = 5
             args['epsilon'] = [0.0, 1.0]
             args['eta'] = [0.0, 1.0]
@@ -124,7 +84,6 @@
             args['arr_support'] = [0.01, 0.1]  # [0..1]
             args['arr_confidence'] = [10, 30]  # [50..85]
             args['arr_dtype'] = ['LV917', '247']
->>>>>>> 5c48f5df
             settings['temp_file'] = sup.file_id(prefix='OP_')
             settings['pdef_method'] = 'automatic'
             # Execute optimizer
