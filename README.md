--- conflicted
+++ resolved
@@ -1,18 +1,11 @@
 # Simod
 
-<<<<<<< HEAD
 Simod combines several process mining techniques to automate the generation and validation of BPS models.  The only input required by the Simod method is an event log in XES, or CSV format. These instructions will get you a copy of the project up and running on your local machine for development and testing purposes. 
 
 ### Prerequisites
 
 To execute this code, you need to install Git and Anaconda in your system. Once installed, you can create an environment using the *simo.yml* specification provided in the repository.
-=======
-Simod combines several process mining techniques to automate the generation and validation of BPS models.  The only input required by the Simod method is an event log in XES, MXML, or CSV format. These instructions will get you a copy of the project up and running on your local machine for development and testing purposes. 
 
-### Prerequisites
-
-To execute this code, you need to install Anaconda in your system and create an environment using the *simo.yml* specification provided in the repository.
->>>>>>> 517b6049
 
 ### Data format
  
@@ -22,11 +15,8 @@
 
 ### Configuration
 
-<<<<<<< HEAD
 You can execute the tool from the file simod_ui.py with a python console or IDE.
-=======
-Once created, you can execute the file simod_ui.py in a python console or using an IDE.
->>>>>>> 517b6049
+
 
 ### Execution steps
 
